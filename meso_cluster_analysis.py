--- conflicted
+++ resolved
@@ -341,14 +341,8 @@
     # Prevent degenerate/negative totals; fallback to uniform if needed.
     weights = [max(0.0, float(w)) for w in weights]
     total_weight = sum(weights)
-<<<<<<< HEAD
     if total_weight == 0:
         raise ValueError("At least one weight must be positive")
-=======
-    if total_weight == 0.0:
-        weights = [1.0] * len(posts)
-        total_weight = float(len(posts))
->>>>>>> 35e1f87a
     normalised_weights = [w / total_weight for w in weights]
     prior_meso = float(sum(p * w for p, w in zip(posts, normalised_weights, strict=True)))
 
