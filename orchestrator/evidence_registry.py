--- conflicted
+++ resolved
@@ -688,10 +688,6 @@
         # Determine previous_hash from last entry in the chain
         previous_hash = self.last_entry.entry_hash if self.last_entry else None
         
-<<<<<<< HEAD
-        # Create evidence record using factory method for proper validation
-        evidence = EvidenceRecord.create(
-=======
         # Normalize metadata and ensure recorded_at timestamp
         metadata_dict: Dict[str, Any] = dict(metadata) if metadata else {}
         metadata_dict.setdefault(
@@ -702,7 +698,6 @@
         # Create evidence record
         evidence = EvidenceRecord(
             evidence_id="",  # Will be set by hash
->>>>>>> a600cb77
             evidence_type=evidence_type,
             payload=payload,
             source_method=source_method,
@@ -710,11 +705,7 @@
             question_id=question_id,
             document_id=document_id,
             execution_time_ms=execution_time_ms,
-<<<<<<< HEAD
-            metadata=metadata,
-=======
             metadata=metadata_dict,
->>>>>>> a600cb77
             previous_hash=previous_hash,
         )
         
