"""
Tests for scoring module.

Tests all TYPE_A through TYPE_F modalities with various evidence structures.
"""

import sys
from pathlib import Path

import pytest

<<<<<<< HEAD
=======
from aggregation import DimensionAggregator, ScoredResult as AggregationScoredResult

>>>>>>> 8ea09009
# Add parent directory to path
sys.path.insert(0, str(Path(__file__).parent.parent))

from scoring.scoring import (
    ScoringModality,
    QualityLevel,
    ScoringError,
    ModalityValidationError,
    EvidenceStructureError,
    ScoredResult,
    ModalityConfig,
    ScoringValidator,
    apply_scoring,
    determine_quality_level,
    score_type_a,
    score_type_b,
    score_type_c,
    score_type_d,
    score_type_e,
    score_type_f,
)


def test_scored_result_hash():
    """Test that evidence hash is computed correctly."""
    evidence1 = {"elements": [1, 2, 3], "confidence": 0.9}
    evidence2 = {"confidence": 0.9, "elements": [1, 2, 3]}  # Different order
    evidence3 = {"elements": [1, 2, 3], "confidence": 0.8}  # Different value
    
    hash1 = ScoredResult.compute_evidence_hash(evidence1)
    hash2 = ScoredResult.compute_evidence_hash(evidence2)
    hash3 = ScoredResult.compute_evidence_hash(evidence3)
    
    # Same content, different key order should produce same hash
    assert hash1 == hash2, "Hash should be order-independent"
    
    # Different content should produce different hash
    assert hash1 != hash3, "Different evidence should produce different hash"
    
    # Hash should be SHA-256 (64 hex characters)
    assert len(hash1) == 64, "Hash should be 64 characters"
    
    print("✓ test_scored_result_hash passed")


def test_modality_validation_type_a():
    """Test TYPE_A evidence validation."""
    modality = ScoringModality.TYPE_A
    
    # Valid evidence
    valid_evidence = {
        "elements": [1, 2, 3, 4],
        "confidence": 0.85,
    }
    ScoringValidator.validate(valid_evidence, modality)
    print("✓ TYPE_A valid evidence accepted")
    
    # Missing required key
    try:
        invalid_evidence = {"elements": [1, 2, 3]}
        ScoringValidator.validate(invalid_evidence, modality)
        assert False, "Should have raised EvidenceStructureError"
    except EvidenceStructureError as e:
        assert "confidence" in str(e).lower()
        print("✓ TYPE_A missing key detected")
    
    # Invalid elements type
    try:
        invalid_evidence = {"elements": "not a list", "confidence": 0.85}
        ScoringValidator.validate(invalid_evidence, modality)
        assert False, "Should have raised ModalityValidationError"
    except ModalityValidationError as e:
        assert "list" in str(e).lower()
        print("✓ TYPE_A invalid elements type detected")


def test_scoring_type_a():
    """Test TYPE_A scoring."""
    config = ScoringValidator.get_config(ScoringModality.TYPE_A)
    
    # Full score with high confidence
    evidence = {"elements": [1, 2, 3, 4], "confidence": 1.0}
    score, metadata = score_type_a(evidence, config)
    assert score == 3.0, f"Expected 3.0, got {score}"
    assert metadata["element_count"] == 4
    assert metadata["confidence"] == 1.0
    print(f"✓ TYPE_A full score: {score}")
    
    # Partial score with lower confidence
    evidence = {"elements": [1, 2], "confidence": 0.5}
    score, metadata = score_type_a(evidence, config)
    expected = (2 / 4) * 3.0 * 0.5  # 0.75
    assert abs(score - expected) < 0.01, f"Expected {expected}, got {score}"
    print(f"✓ TYPE_A partial score: {score}")
    
    # Zero score
    evidence = {"elements": [], "confidence": 0.0}
    score, metadata = score_type_a(evidence, config)
    assert score == 0.0, f"Expected 0.0, got {score}"
    print(f"✓ TYPE_A zero score: {score}")


def test_scoring_type_b():
    """Test TYPE_B scoring."""
    config = ScoringValidator.get_config(ScoringModality.TYPE_B)
    
    # Full score
    evidence = {"elements": [1, 2, 3], "completeness": 1.0}
    score, metadata = score_type_b(evidence, config)
    assert score == 3.0, f"Expected 3.0, got {score}"
    print(f"✓ TYPE_B full score: {score}")
    
    # Partial score
    evidence = {"elements": [1, 2], "completeness": 0.75}
    score, metadata = score_type_b(evidence, config)
    expected = 2.0 * 0.75  # 1.5
    assert abs(score - expected) < 0.01, f"Expected {expected}, got {score}"
    print(f"✓ TYPE_B partial score: {score}")


def test_scoring_type_c():
    """Test TYPE_C scoring."""
    config = ScoringValidator.get_config(ScoringModality.TYPE_C)
    
    # Full score
    evidence = {"elements": [1, 2], "coherence_score": 1.0}
    score, metadata = score_type_c(evidence, config)
    assert score == 3.0, f"Expected 3.0, got {score}"
    print(f"✓ TYPE_C full score: {score}")
    
    # Partial score
    evidence = {"elements": [1], "coherence_score": 0.6}
    score, metadata = score_type_c(evidence, config)
    expected = (1/2) * 3.0 * 0.6  # 0.9
    assert abs(score - expected) < 0.01, f"Expected {expected}, got {score}"
    print(f"✓ TYPE_C partial score: {score}")


def test_scoring_type_d():
    """Test TYPE_D scoring."""
    config = ScoringValidator.get_config(ScoringModality.TYPE_D)
    
    # Full score
    evidence = {"elements": [1, 2, 3], "pattern_matches": 3}
    score, metadata = score_type_d(evidence, config)
    assert score == 3.0, f"Expected 3.0, got {score}"
    print(f"✓ TYPE_D full score: {score}")
    
    # Partial score
    evidence = {"elements": [1, 2], "pattern_matches": 2}
    score, metadata = score_type_d(evidence, config)
    expected = (2/3) * 3.0  # 2.0
    assert abs(score - expected) < 0.01, f"Expected {expected}, got {score}"
    print(f"✓ TYPE_D partial score: {score}")


def test_scoring_type_e():
    """Test TYPE_E scoring."""
    config = ScoringValidator.get_config(ScoringModality.TYPE_E)
    
    # Full score with boolean
    evidence = {"elements": [1, 2], "traceability": True}
    score, metadata = score_type_e(evidence, config)
    assert score == 3.0, f"Expected 3.0, got {score}"
    print(f"✓ TYPE_E full score (boolean): {score}")
    
    # Partial score with numeric
    evidence = {"elements": [1, 2], "traceability": 0.5}
    score, metadata = score_type_e(evidence, config)
    expected = 3.0 * 0.5  # 1.5
    assert abs(score - expected) < 0.01, f"Expected {expected}, got {score}"
    print(f"✓ TYPE_E partial score (numeric): {score}")
    
    # Zero score
    evidence = {"elements": [], "traceability": True}
    score, metadata = score_type_e(evidence, config)
    assert score == 0.0, f"Expected 0.0, got {score}"
    print(f"✓ TYPE_E zero score (no elements): {score}")


def test_scoring_type_f():
    """Test TYPE_F scoring."""
    config = ScoringValidator.get_config(ScoringModality.TYPE_F)
    
    # Full score
    evidence = {"elements": [1, 2], "plausibility": 1.0}
    score, metadata = score_type_f(evidence, config)
    assert score == 3.0, f"Expected 3.0, got {score}"
    print(f"✓ TYPE_F full score: {score}")
    
    # Partial score
    evidence = {"elements": [1], "plausibility": 0.7}
    score, metadata = score_type_f(evidence, config)
    expected = 3.0 * 0.7  # 2.1
    assert abs(score - expected) < 0.01, f"Expected {expected}, got {score}"
    print(f"✓ TYPE_F partial score: {score}")


def test_quality_level_determination():
    """Test quality level determination."""
    
    # EXCELENTE
    level = determine_quality_level(0.90)
    assert level == QualityLevel.EXCELENTE
    print(f"✓ Quality level 0.90 -> {level.value}")
    
    # BUENO
    level = determine_quality_level(0.75)
    assert level == QualityLevel.BUENO
    print(f"✓ Quality level 0.75 -> {level.value}")
    
    # ACEPTABLE
    level = determine_quality_level(0.60)
    assert level == QualityLevel.ACEPTABLE
    print(f"✓ Quality level 0.60 -> {level.value}")
    
    # INSUFICIENTE
    level = determine_quality_level(0.40)
    assert level == QualityLevel.INSUFICIENTE
    print(f"✓ Quality level 0.40 -> {level.value}")


def test_apply_scoring_type_a():
    """Test full scoring workflow for TYPE_A."""
    evidence = {
        "elements": [1, 2, 3, 4],
        "confidence": 0.9,
    }
    
    result = apply_scoring(
        question_global=1,
        base_slot="PA01-DIM01-Q001",
        policy_area="PA01",
        dimension="DIM01",
        evidence=evidence,
        modality="TYPE_A",
    )
    
    assert result.question_global == 1
    assert result.base_slot == "PA01-DIM01-Q001"
    assert result.policy_area == "PA01"
    assert result.dimension == "DIM01"
    assert result.modality == "TYPE_A"
    assert 0 <= result.score <= 3.0
    assert 0 <= result.normalized_score <= 1.0
    assert result.quality_level in ["EXCELENTE", "BUENO", "ACEPTABLE", "INSUFICIENTE"]
    assert result.evidence_hash == ScoredResult.compute_evidence_hash(evidence)
    
    print(f"✓ Full scoring workflow TYPE_A: score={result.score:.2f}, quality={result.quality_level}")


def test_type_a_not_truncated():
    """TYPE_A scores should reach the new 3.0 ceiling without truncation."""
    evidence = {"elements": [1, 2, 3, 4], "confidence": 1.0}

    result = apply_scoring(
        question_global=1,
        base_slot="PA01-DIM01-Q001",
        policy_area="PA01",
        dimension="DIM01",
        evidence=evidence,
        modality="TYPE_A",
    )

    assert result.score == pytest.approx(3.0)
    assert result.normalized_score == pytest.approx(1.0)


def test_apply_scoring_invalid_modality():
    """Test that invalid modality raises error."""
    evidence = {"elements": [1, 2, 3], "confidence": 0.9}
    
    try:
        apply_scoring(
            question_global=1,
            base_slot="PA01-DIM01-Q001",
            policy_area="PA01",
            dimension="DIM01",
            evidence=evidence,
            modality="TYPE_Z",  # Invalid
        )
        assert False, "Should have raised ModalityValidationError"
    except ModalityValidationError as e:
        assert "TYPE_Z" in str(e)
        print("✓ Invalid modality detected")


def test_apply_scoring_missing_evidence():
    """Test that missing evidence raises error."""
    evidence = {"elements": [1, 2, 3]}  # Missing confidence
    
    try:
        apply_scoring(
            question_global=1,
            base_slot="PA01-DIM01-Q001",
            policy_area="PA01",
            dimension="DIM01",
            evidence=evidence,
            modality="TYPE_A",
        )
        assert False, "Should have raised EvidenceStructureError"
    except EvidenceStructureError as e:
        assert "confidence" in str(e).lower()
        print("✓ Missing evidence detected")


def test_reproducibility():
    """Test that same evidence produces same result."""
    evidence = {
        "elements": [1, 2, 3, 4],
        "confidence": 0.85,
    }
    
    result1 = apply_scoring(
        question_global=1,
        base_slot="PA01-DIM01-Q001",
        policy_area="PA01",
        dimension="DIM01",
        evidence=evidence,
        modality="TYPE_A",
    )
    
    result2 = apply_scoring(
        question_global=1,
        base_slot="PA01-DIM01-Q001",
        policy_area="PA01",
        dimension="DIM01",
        evidence=evidence,
        modality="TYPE_A",
    )
    
    # Scores should be identical
    assert result1.score == result2.score
    assert result1.normalized_score == result2.normalized_score
    assert result1.quality_level == result2.quality_level
    assert result1.evidence_hash == result2.evidence_hash
    
    print("✓ Scoring is reproducible")


def test_all_modalities():
    """Test that all modalities can be scored."""
    test_cases = [
        ("TYPE_A", {"elements": [1, 2, 3, 4], "confidence": 0.9}),
        ("TYPE_B", {"elements": [1, 2, 3], "completeness": 0.8}),
        ("TYPE_C", {"elements": [1, 2], "coherence_score": 0.75}),
        ("TYPE_D", {"elements": [1, 2, 3], "pattern_matches": 2}),
        ("TYPE_E", {"elements": [1, 2], "traceability": True}),
        ("TYPE_F", {"elements": [1, 2], "plausibility": 0.85}),
    ]
    
    for modality, evidence in test_cases:
        result = apply_scoring(
            question_global=1,
            base_slot="PA01-DIM01-Q001",
            policy_area="PA01",
            dimension="DIM01",
            evidence=evidence,
            modality=modality,
        )
        print(f"✓ {modality}: score={result.score:.2f}, quality={result.quality_level}")


def run_all_tests():
    """Run all tests."""
    print("\n=== Running Scoring Module Tests ===\n")
    
    tests = [
        test_scored_result_hash,
        test_modality_validation_type_a,
        test_scoring_type_a,
        test_scoring_type_b,
        test_scoring_type_c,
        test_scoring_type_d,
        test_scoring_type_e,
        test_scoring_type_f,
        test_quality_level_determination,
        test_apply_scoring_type_a,
        test_apply_scoring_invalid_modality,
        test_apply_scoring_missing_evidence,
        test_reproducibility,
        test_all_modalities,
    ]
    
    failed = 0
    for test in tests:
        try:
            print(f"\nRunning {test.__name__}...")
            test()
        except Exception as e:
            print(f"✗ {test.__name__} FAILED: {e}")
            import traceback
            traceback.print_exc()
            failed += 1
    
    print(f"\n=== Test Results ===")
    print(f"Total: {len(tests)}")
    print(f"Passed: {len(tests) - failed}")
    print(f"Failed: {failed}")
    
    return failed == 0


if __name__ == "__main__":
    import sys
    success = run_all_tests()
    sys.exit(0 if success else 1)


def test_dimension_aggregation_preserves_precision():
    """Golden regression: no score truncation between scoring and aggregation."""

    monolith = {
        "blocks": {
            "scoring": {},
            "niveles_abstraccion": {},
        }
    }
    aggregator = DimensionAggregator(monolith, abort_on_insufficient=False)

    precise_scores = [
        2.987654321,
        2.987654322,
        2.987654323,
        2.987654324,
        2.987654325,
    ]

    scored_results = [
        AggregationScoredResult(
            question_global=index + 1,
            base_slot=f"Q{index + 1:03d}",
            policy_area="PA01",
            dimension="DIM01",
            score=value,
            quality_level="EXCELENTE",
            evidence={},
            raw_results={},
        )
        for index, value in enumerate(precise_scores)
    ]

    aggregated = aggregator.aggregate_dimension("DIM01", "PA01", scored_results)
    expected_average = sum(precise_scores) / len(precise_scores)

    assert aggregated.score == pytest.approx(expected_average, abs=1e-12)
    assert aggregated.quality_level == "EXCELENTE"<|MERGE_RESOLUTION|>--- conflicted
+++ resolved
@@ -9,11 +9,6 @@
 
 import pytest
 
-<<<<<<< HEAD
-=======
-from aggregation import DimensionAggregator, ScoredResult as AggregationScoredResult
-
->>>>>>> 8ea09009
 # Add parent directory to path
 sys.path.insert(0, str(Path(__file__).parent.parent))
 
